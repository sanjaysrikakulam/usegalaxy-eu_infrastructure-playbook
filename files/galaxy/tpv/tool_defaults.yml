---
# ALL tags must be with dashes (-) instead of underscores (_)
global:
  default_inherits: default
tools:
  default:
    cores: 1
    mem: cores * 3.8
    gpus: 0
    env:
      - name: GALAXY_MEMORY_MB
        value: "{int(mem * 1024)}" # set 5/2023 might be moved to runner or tool wrappers, related to Galaxy issue 15952
<<<<<<< HEAD
      - name: _JAVA_OPTIONS
        value: -Xmx{round(mem*0.9*1024)}m -Xms256m -Duser.home=/data/2/galaxy_db/tmp -Djava.io.tmpdir=$_GALAXY_JOB_TMP_DIR
=======
      - name: HDF5_USE_FILE_LOCKING
        value: "FALSE"
      - name: SINGULARITYENV_HDF5_USE_FILE_LOCKING
        value: $HDF5_USE_FILE_LOCKING
>>>>>>> 20a9e1b4
    params:
      metadata_strategy: "extended"
      tmp_dir: true
      request_cpus: "{cores}"
      request_memory: "{mem}G"
      submit_request_gpus: "{gpus or 0}"
      docker_memory: "{mem}G"
      description: "{tool.id if not tool.id.count('/') == 5 else tool.id.split('/')[4]}"
    scheduling:
      reject:
        - offline
    rules:
      - if: user is not None
        execute: |
          training_roles = [r.name for r in user.all_roles() if not r.deleted and "training" in r.name]
          training_expr = " || ".join(['(GalaxyGroup == "%s")' % role for role in training_roles])
          training_labels = '"' + ", ".join(training_roles) + '"'
          entity.params['requirements'] = '(GalaxyGroup == "compute") || (%s)' % training_expr if training_expr else '(GalaxyGroup == "compute")'
          entity.params['+Group'] = training_labels
          entity.params['accounting_group_user'] = str(user.id)
      - id: remote_resources
        if: user is not None
        execute: |
          from tpv.core.entities import Tag, TagSetManager, TagType

          user_preferences = user.extra_preferences
          pulsar_tag = user_preferences.get("distributed_compute|remote_resources", "None")
          pulsar_tag = Tag("scheduling", pulsar_tag, TagType.REQUIRE) if pulsar_tag != "None" else None

          if pulsar_tag:
              entity.tpv_tags = entity.tpv_tags.combine(
                  TagSetManager(tags=[pulsar_tag])
              )
      - id: removed_remote_resources
        # This rule displays a meaningful error message when users who have selected remote resources that are no longer available (e.g. because they have been removed) attempt to send jobs to them.
        if: |
          retval = False
          remote_resource_tag = None
          if user is not None:
              try:
                  user_preferences = user.extra_preferences
                  remote_resource_tag = None if user_preferences.get("distributed_compute|remote_resources") == "None" else user_preferences.get("distributed_compute|remote_resources")
              except AttributeError:
                  pass
              remote_resource_destination = [d.dest_name for d in mapper.destinations.values() if any(d.tpv_dest_tags.filter(tag_value=remote_resource_tag))]

              if not remote_resource_destination:
                  retval = True
          retval
        fail: |
          Invalid 'Remote resources id' selected in the config menu under 'User -> Preferences -> Manage Information -> Use distributed compute resources'. Please reselect either 'default' or an appropriate remote resource then click 'Save' and rerun your job.
    rank: |
      final_destinations = helpers.weighted_random_sampling(candidate_destinations)
      final_destinations<|MERGE_RESOLUTION|>--- conflicted
+++ resolved
@@ -10,15 +10,12 @@
     env:
       - name: GALAXY_MEMORY_MB
         value: "{int(mem * 1024)}" # set 5/2023 might be moved to runner or tool wrappers, related to Galaxy issue 15952
-<<<<<<< HEAD
       - name: _JAVA_OPTIONS
         value: -Xmx{round(mem*0.9*1024)}m -Xms256m -Duser.home=/data/2/galaxy_db/tmp -Djava.io.tmpdir=$_GALAXY_JOB_TMP_DIR
-=======
       - name: HDF5_USE_FILE_LOCKING
         value: "FALSE"
       - name: SINGULARITYENV_HDF5_USE_FILE_LOCKING
         value: $HDF5_USE_FILE_LOCKING
->>>>>>> 20a9e1b4
     params:
       metadata_strategy: "extended"
       tmp_dir: true
