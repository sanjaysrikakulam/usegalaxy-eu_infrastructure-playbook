---
# MISC/Generic variables
hostname: "{{ inventory_hostname }}"
galaxy_root: /opt/galaxy
galaxy_venv_dir: "{{ galaxy_root }}/venv"
galaxy_server_dir: "{{ galaxy_root }}/server"
galaxy_config_dir: "{{ galaxy_root }}/config"
galaxy_config_file: "{{ galaxy_config_dir }}/galaxy.yml"
galaxy_mutable_config_dir: "{{ galaxy_root }}/mutable-config"
galaxy_log_dir: "/var/log/galaxy"

galaxy_config:
  galaxy:
    job_working_directory: /data/jwd04/main
    nginx_upload_store: "/data/jwd04/nginx_upload/main/uploads"
    nginx_upload_job_files_store: "/data/jwd04/nginx_upload/main/jobfiles"
    ftp_upload_dir: /data/jwd01/incoming

galaxy_group:
  name: galaxy
  gid: 999
galaxy_user:
  name: galaxy
  create_home: true
  home: /opt/galaxy
  uid: 999
  shell: /bin/bash

# Role: hxr.postgres-connection
# Role: usegalaxy-eu.galaxy-slurp
postgres_user: galaxy
postgres_host: sn05.galaxyproject.eu
postgres_port: 5432

# Role: usegalaxy_eu.handy.os_setup
enable_hostname: true
enable_powertools: true
enable_remap_user: true
enable_exclude_packages: true
enable_pam_limits: true
enable_install_software: true
enable_create_user: true
software_groups_to_install:
  - admin
  - debug
  - editors
  - pdf_export_deps
  - services
  - terminals
  - utils
handy_users:
  - user_name: "{{ galaxy_user.name }}"
    user_uid: "{{ galaxy_user.uid }}"
    user_group: "{{ galaxy_group.name }}"
    user_comment: "Galaxy useraccount"
    user_create_home: "{{ galaxy_user.create_home }}"
    user_home: "{{ galaxy_user.home }}"
    user_shell: "{{ galaxy_user.shell }}"
handy_groups:
  - group_name: "{{ galaxy_group.name }}"
    group_gid: "{{ galaxy_group.gid }}"

# Role: usegalaxy-eu.autofs
# Appending additional mounts to autofs_conf_files variable (var file: mounts/dest/all.yml)
# This mounts the galaxy sync directory from the NFS server to /opt/galaxy
galaxy_mount:
  - "{{ sync.gxkey.path }}     -{{ sync.gxkey.nfs_options | join(',') }}      {{ sync.gxkey.export }}"

autofs_service:
  install: true
  enable: true
nfs_kernel_tuning: true
autofs_mount_points:
  - data
  - gxtest
  - gxkey
  - jwd
  - usrlocal
  - cache
  - misc

# Role: usegalaxy-eu.bashrc
galaxy_pulsar_app_conf: "{{ galaxy_config_dir }}/pulsar_app.yml"
bashrc_users:
  - uname: "{{ galaxy_user.name }}"
    uhome: "{{ galaxy_user.home }}"
    gname: "{{ galaxy_group.name }}"

# Role: hxr.postgres-connection
pgc_users:
  - uname: "{{ galaxy_user.name }}"
    uhome: "{{ galaxy_user.home }}"
    gname: "{{ galaxy_group.name }}"
    pguser: "{{ postgres_user }}"
    pgpass: "{{ postgres_pass }}"
    pgdatabase: galaxy

# Role: usegalaxy_eu.fs_maintenance
fsm_maintenance_dir: "/data/dnb01/maintenance"
fsm_intervals:
  short: "3d"
  medium: "7d"
  long: "31d"
fsm_scripts:
  temporary_dirs:
    enable: true
    src: "temporary_dirs.sh.j2"
    dst: "{{ fsm_maintenance_dir }}/temporary_dirs.sh"
    user: "{{ fsm_galaxy_user.username }}"
    group: "{{ fsm_galaxy_user.groupname }}"
    paths:
      - /data/1/galaxy_db/tmp
      - /data/2/galaxy_db/tmp
      - /data/dnb01/galaxy_db/tmp
      - /data/dnb02/galaxy_db/tmp
      - /data/dnb-ds03/galaxy_db/tmp
      - /data/dnb05/galaxy_db/tmp
      - /data/dnb06/galaxy_db/tmp
      - /data/jwd/tmp
      - /data/jwd02f/tmp
      - /data/jwd04/tmp
    time: "{{ fsm_intervals.long }}"
  upload_dirs:
    enable: true
    src: "uploads.sh.j2"
    dst: "{{ fsm_maintenance_dir }}/uploads.sh"
    user: "{{ fsm_galaxy_user.username }}"
    group: "{{ fsm_galaxy_user.groupname }}"
    paths:
      - "{{ galaxy_config['galaxy']['nginx_upload_store'] }}"
      - "{{ galaxy_config['galaxy']['nginx_upload_job_files_store'] }}"
      - "{{ upload_dir_main }}"
      - "{{ upload_dir_test }}"
    time: "{{ fsm_intervals.medium }}"
  job_working_dirs:
    enable: true
    src: "job_working_dir.sh.j2"
    dst: "{{ fsm_maintenance_dir }}/job_working_dir.sh"
    user: "{{ fsm_galaxy_user.username }}"
    group: "{{ fsm_galaxy_user.groupname }}"
    paths:
      - "{{ galaxy_config['galaxy']['job_working_directory'] }}"
      - /data/dnb-ds03/galaxy_db/job_working_directory
      - /data/jwd/main
      - /data/jwd01/main
      - /data/jwd02f/main
      - /data/jwd03f/main
      - /data/jwd04/main
      - /data/jwd05e/main
    time: "{{ fsm_intervals.long }}"
fsm_htcondor_enable: true

# Role: dj-wasabi.telegraf
telegraf_agent_metric_buffer_limit: 20000
telegraf_agent_hostname: "{{ hostname }}"
telegraf_agent_version: 1.17.2
custom_telegraf_env: "/usr/bin/env GDPR_MODE=1 PGUSER={{ galaxy_user.name }} PGHOST={{ postgres_host }} GALAXY_ROOT={{ galaxy_server_dir }} GALAXY_CONFIG_FILE={{ galaxy_config_file }} GXADMIN_PYTHON={{ galaxy_venv_dir }}/bin/python"
telegraf_plugins_extra:
  postgres:
    plugin: "postgresql"
    config:
      - address = "{{ galaxy_db_connection }}"
      - databases = ["galaxy", "galaxy-test", "apollo", "chado"]
  monitor_nfsstat:
    plugin: "exec"
    config:
      - commands = ["/usr/bin/nfsstat-influx"]
      - timeout = "10s"
      - data_format = "influx"
      - interval = "15s"
  galaxy_uploaded:
    plugin: "exec"
    config:
      - commands = ["{{ custom_telegraf_env }} /usr/bin/gxadmin iquery upload-gb-in-past-hour"]
      - timeout = "600s"
      - data_format = "influx"
      - interval = "1h"
  galaxy_jobs_queued:
    plugin: "exec"
    config:
      - commands = ["{{ custom_telegraf_env }} /usr/bin/gxadmin iquery jobs-queued"]
      - timeout = "15s"
      - data_format = "influx"
      - interval = "1m"
  galaxy_jobs_queued_internal:
    plugin: "exec"
    config:
      - commands = ["{{ custom_telegraf_env }} /usr/bin/gxadmin iquery jobs-queued-internal-by-handler"]
      - timeout = "15s"
      - data_format = "influx"
      - interval = "1m"
  galaxy_jobs_queue_overview:
    plugin: "exec"
    config:
      - commands = ["{{ custom_telegraf_env }} /usr/bin/gxadmin iquery queue-overview --short-tool-id"]
      - timeout = "30s"
      - data_format = "influx"
      - interval = "1m"
  galaxy_jobs_destination_overview:
    plugin: "exec"
    config:
      - commands = ["{{ custom_telegraf_env }} /usr/bin/gxadmin iquery queue --by destination"]
      - timeout = "30s"
      - data_format = "influx"
      - interval = "1m"
  galaxy_oidc:
    plugin: "exec"
    config:
      - commands = ["{{ custom_telegraf_env }} /usr/bin/gxadmin iquery users-with-oidc"]
      - timeout = "15s"
      - data_format = "influx"
      - interval = "1m"
  galaxy_workflow:
    plugin: "exec"
    config:
      - commands = ["{{ custom_telegraf_env }} /usr/bin/gxadmin iquery workflow-invocation-status"]
      - timeout = "15s"
      - data_format = "influx"
      - interval = "1m"
  galaxy_workflow_totals:
    plugin: "exec"
    config:
      - commands = ["{{ custom_telegraf_env }} /usr/bin/gxadmin iquery workflow-invocation-totals"]
      - timeout = "15s"
      - data_format = "influx"
      - interval = "1m"
  galaxy_tool_usage:
    plugin: "exec"
    config:
      - commands = ["{{ custom_telegraf_env }} /usr/bin/galaxy_tool_usage"]
      - timeout = "360s"
      - data_format = "influx"
      - interval = "24h"
  galaxy_job_queue_states_stats:
    plugin: "exec"
    config:
      - commands = ["{{ custom_telegraf_env }} /usr/bin/galaxy_job_queue_states_stats"]
      - timeout = "15s"
      - data_format = "influx"
      - interval = "1m"
  galaxy_jobs_per_handler_stats:
    plugin: "exec"
    config:
      - commands = ["{{ custom_telegraf_env }} /usr/bin/galaxy_jobs_per_handler_stats"]
      - timeout = "15s"
      - data_format = "influx"
      - interval = "1m"
  monitor_condor_queue:
    plugin: "exec"
    config:
      - commands = ["sudo /usr/bin/monitor-condor-queue"]
      - timeout = "10s"
      - data_format = "influx"
      - interval = "1m"
  monitor_condor_util:
    plugin: "exec"
    config:
      - commands = ["sudo /usr/bin/monitor-condor-utilisation"]
      - timeout = "10s"
      - data_format = "influx"
      - interval = "1m"
  monitor_condor_util_split:
    plugin: "exec"
    config:
      - commands = ["sudo /usr/bin/monitor-condor-utilisation-split"]
      - timeout = "10s"
      - data_format = "influx"
      - interval = "1m"
  monitor_condor_queue_jobs:
    plugin: "exec"
    config:
      - commands = ["sudo /usr/bin/monitor-condor-queue-jobs"]
      - timeout = "10s"
      - data_format = "influx"
      - interval = "1m"
  postgres_extra:
    plugin: "exec"
    config:
      - commands = [
        "{{ custom_telegraf_env }} /usr/bin/gxadmin iquery pg-cache-hit",
        "{{ custom_telegraf_env }} /usr/bin/gxadmin iquery pg-index-size",
        "{{ custom_telegraf_env }} /usr/bin/gxadmin iquery pg-index-usage",
        "{{ custom_telegraf_env }} /usr/bin/gxadmin iquery pg-table-bloat",
        "{{ custom_telegraf_env }} /usr/bin/gxadmin iquery pg-table-size",
        "{{ custom_telegraf_env }} /usr/bin/gxadmin iquery pg-unused-indexes",
        "{{ custom_telegraf_env }} /usr/bin/gxadmin iquery pg-vacuum-stats",
        "{{ custom_telegraf_env }} /usr/bin/gxadmin iquery pg-stat-bgwriter",
        "{{ custom_telegraf_env }} /usr/bin/gxadmin iquery pg-stat-user-tables",
        ]
      - timeout = "60s"
      - data_format = "influx"
      - interval = "2m"
<<<<<<< HEAD
  galaxy_job_radar_visualization_stats:
    plugin: "exec"
    config:
      - commands = [
        "{{ custom_telegraf_env }} /usr/bin/galaxy_failed_jobs_by_destination.sh",
        "{{ custom_telegraf_env }} /usr/bin/galaxy_most_used_tools_by_destination.sh",
        "{{ custom_telegraf_env }} /usr/bin/galaxy_num_anonymous_jobs_by_destination.sh",
        "{{ custom_telegraf_env }} /usr/bin/galaxy_unique_users_job_count_by_destination.sh",
        "{{ custom_telegraf_env }} /usr/bin/galaxy_longest_running_jobs_by_destination.sh",
        ]
      - timeout = "240s"
      - data_format = "influx"
      - interval = "1h"
=======
  galaxy_destination_queue_run_time: # This is used for the TPV Broker.
    plugin: "exec"
    config:
      - commands = ["{{ custom_telegraf_env }} /usr/bin/gxadmin iquery destination-queue-run-time --seconds --older-than=90"]
      - timeout = "30m"
      - data_format = "influx"
      - interval = "24h"

>>>>>>> 2fe09b9c

# Role: hxr.monitor-cluster
monitor_condor: true

# Role: usegalaxy-eu.dynmotd
dynmotd_custom:
  - name: Condor
    command: "condor_q -totals | tail -n 2"

# Role: usegalaxy-eu.galaxy-slurp
galaxy_slurper: galaxy
galaxy_slurp_influx_pass: "{{ influxdb.node.password }}"
galaxy_slurp_influx_user: "{{ influxdb.node.username }}"
galaxy_slurp_influx_url: "{{ influxdb.url }}"

# Role: galaxyproject.gxadmin
gxadmin_commit: main
gxadmin_dir: /opt/gxadmin
gxadmin_bin_dir: /usr/bin
gxadmin_force: true

# Role: usegalaxy-eu.logrotate
lp_logrotate_confd:
  - path: rsyslog
    conf: |
      /var/log/remote/*/*.log {
        weekly
        rotate 5
        missingok
        dateext
        notifempty
        compress
      }

# WallE
walle_verbose: false
walle_script_location: /usr/local/sbin/walle.py
walle_delete_threshold: HIGH
walle_delete_users: false
walle_filesize_min: 0
walle_tool: interactive
walle_user_name: "{{ galaxy_user.name }}"
walle_user_group: "{{ galaxy_group.name }}"
walle_virtualenv: "{{ galaxy_venv_dir }}"
walle_bashrc: "{{ galaxy_user.home }}/.bashrc"
walle_pgpass_file: "{{ galaxy_user.home }}/.pgpass"
walle_malware_database_location: "/data/dnb01/maintenance/walle"
walle_database_file: checksums.yml
walle_galaxy_url: "https://usegalaxy.eu"
walle_api_key: "{{ admin_api_key_maintenance }}"
walle_extra_env_vars:
  PGHOST: sn05.galaxyproject.eu
  WALLE_USER_DELETION_MESSAGE: >-
      Our systems have detected activity related to your Galaxy account that most likely violate our terms of service.
      To prevent damage and in accordance with our terms of service, we automatically deleted your account.
      This means your jobs were terminated and you can not login anymore.
      However it is possible to restore the account and its data.
      If you think your account was deleted due to an error, please contact contact@usegalaxy.eu
walle_envs_database:
  MALWARE_LIB: "{{ walle_malware_database_location }}/{{ walle_database_file }}"
  PGPASSFILE: "{{ walle_pgpass_file }}"
  PGUSER: galaxy
  PGDATABASE: galaxy
  GXADMIN_PATH: /usr/local/bin/gxadmin
walle_cron_day: "*"
walle_cron_hour: "*"
walle_cron_minute: "0"<|MERGE_RESOLUTION|>--- conflicted
+++ resolved
@@ -290,7 +290,13 @@
       - timeout = "60s"
       - data_format = "influx"
       - interval = "2m"
-<<<<<<< HEAD
+  galaxy_destination_queue_run_time: # This is used for the TPV Broker.
+    plugin: "exec"
+    config:
+      - commands = ["{{ custom_telegraf_env }} /usr/bin/gxadmin iquery destination-queue-run-time --seconds --older-than=90"]
+      - timeout = "30m"
+      - data_format = "influx"
+      - interval = "24h"
   galaxy_job_radar_visualization_stats:
     plugin: "exec"
     config:
@@ -304,16 +310,6 @@
       - timeout = "240s"
       - data_format = "influx"
       - interval = "1h"
-=======
-  galaxy_destination_queue_run_time: # This is used for the TPV Broker.
-    plugin: "exec"
-    config:
-      - commands = ["{{ custom_telegraf_env }} /usr/bin/gxadmin iquery destination-queue-run-time --seconds --older-than=90"]
-      - timeout = "30m"
-      - data_format = "influx"
-      - interval = "24h"
-
->>>>>>> 2fe09b9c
 
 # Role: hxr.monitor-cluster
 monitor_condor: true
