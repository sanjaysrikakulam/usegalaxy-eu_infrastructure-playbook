--- conflicted
+++ resolved
@@ -14,44 +14,6 @@
     wait: yes
     aws_access_key: "{{ AWS_ACCESS_KEY }}"
     aws_secret_key: "{{ AWS_SECRET_KEY }}"
-<<<<<<< HEAD
-
-- name: AWX Tower
-  route53:
-    command: create
-    zone: "usegalaxy.eu"
-    record: tower.usegalaxy.eu
-    type: A
-    ttl: 7200
-    value: 192.52.3.92
-    wait: yes
-    aws_access_key: "{{ AWS_ACCESS_KEY }}"
-    aws_secret_key: "{{ AWS_SECRET_KEY }}"
-
-- name: CSP Reporting Host
-  route53:
-    command: create
-    zone: "usegalaxy.eu"
-    record: csp.usegalaxy.eu
-    type: A
-    ttl: 7200
-    value: 192.52.3.60
-    wait: yes
-    aws_access_key: "{{ AWS_ACCESS_KEY }}"
-    aws_secret_key: "{{ AWS_SECRET_KEY }}"
-
-- name: ELK
-  route53:
-    command: create
-    zone: "usegalaxy.eu"
-    record: elk.usegalaxy.eu
-    type: A
-    ttl: 7200
-    value: 192.52.3.115
-    wait: yes
-    aws_access_key: "{{ AWS_ACCESS_KEY }}"
-    aws_secret_key: "{{ AWS_SECRET_KEY }}"
-=======
     overwrite: true
   with_items:
     - record: usegalaxy.eu
@@ -63,4 +25,6 @@
     - record: sql.usegalaxy.eu
       type: A
       value: 192.52.3.38
->>>>>>> d9e87c4f
+    - record: elk.usegalaxy.eu
+      type: A
+      value: 192.52.3.115